--- conflicted
+++ resolved
@@ -1,8 +1,6 @@
 from pathlib import Path
 
 data_path = Path(__file__).parents[1] / "data"
-<<<<<<< HEAD
 model_path = Path(__file__).parents[1] / "models"
-=======
-fig_path  = Path(__file__).parents[1] / "figures"
->>>>>>> 9531a7b3
+
+fig_path = Path(__file__).parents[1] / "figures"